#! /usr/bin/env node

/*
  * Licensed Materials - Property of IBM
  * (C) Copyright IBM Corp. 2016. All Rights Reserved.
  * US Government Users Restricted Rights - Use, duplication or
  * disclosure restricted by GSA ADP Schedule Contract with IBM Corp.
  */
'use strict';

const fs = require('fs');

process.env.SUPPRESS_ERRORS = true;


const env = require('./env');
const DBManager = require('./dbManager');
let db = new DBManager({localDbName: 'nlc', localDbPath: env.initDbPath});

const PARAMETER_VALUES = 'parameter.values';

exports.init = function(nlcFile){
	return new Promise((resolve, reject) => {
		fs.readFile(nlcFile, (err, data) => {
			if (err){
				reject(err);
			}
			else {
				let ps = [];
				let cntr = 0;
				let obj = JSON.parse(data);

				if (obj.name && obj.version){
					let name = obj.name.replace(/ /g, '_');
					let version = obj.version;

					if (obj.classes){
						for (let cls of obj.classes){
							let dfnObj = {
								_id: cls.class,
								emittarget: cls.emittarget || cls.class,
								description: cls.description,
								storageType: 'private'
							};
							for (let txt of cls.texts){
								let txtObj = {
									_id: `${name}_${cntr++}_v${version}`,
									class: cls.class,
									text: txt,
									storageType: 'private'
								};
								ps.push(db.put(txtObj));
							}
							// check parameters are fully defined with a values list
							if (cls.parameters){
								for (let p of cls.parameters){
									if (!p.values){
										// check global parameter.values
										if (obj[PARAMETER_VALUES]){
											let vals = obj[PARAMETER_VALUES];
											for (let v of vals){
												if (v.name === p.name){
													p.values = {
														$ref: `${name}_${p.name}`
													};
													break;
												}
											}
										}
									}
									if (p.entityfunction) {
										p.entityfunction = `${name}_${p.entityfunction}`;
									}
								}
							}
							dfnObj.parameters = cls.parameters;
							ps.push(db.put(dfnObj));
						}
					}

					if (obj[PARAMETER_VALUES]){
						for (let p of obj[PARAMETER_VALUES]){
							p._id = `${name}_${p.name}`;
							delete p.name;
							p.storageType = 'private';
							ps.push(db.put(p));
						}
					}

					if (ps.length > 0){
						Promise.all(ps).then(() => {
							resolve(db);
						}).catch((err) => {
							reject(err);
						});
					}
					else {
						reject('unrecognized JSON structure');
					}
				}
				else {
					reject('name and version is required in the NLC JSON configuration file');
				}
			}
		});
	});
};

if (!env.test){
	let args = process.argv.slice(2);

	if (args.length > 0){
		let fname = args[0];
		this.init(fname).then(() => {
<<<<<<< HEAD
			if (args.length > 1){
				let fname2 = args[1];
				db = new DBManager({localDbName: 'rr'});
				return this.init(fname2);
			}
		}).then(() => {
			console.log(`Database initialization complete.  Database location: ${env.dbPath}`);
=======
			console.log(`Database initialization complete.  Database location: ${env.initDbPath}`);
>>>>>>> 475afa07
			process.exit(0);
		}).catch((err) => {
			if (err.status === 409){
				console.warn('nlc and/or rr database already exists! Delete them and run initDb again to update.');
				process.exit(0);
			}
			else {
				console.log(err);
				process.exit(1);
			}
		});
	}
	else {
		console.log('Please supply the path to the JSON NLC definition file, e.g. initDb /path/to/NLC.json');
		process.exit(1);
	}
}<|MERGE_RESOLUTION|>--- conflicted
+++ resolved
@@ -112,17 +112,13 @@
 	if (args.length > 0){
 		let fname = args[0];
 		this.init(fname).then(() => {
-<<<<<<< HEAD
 			if (args.length > 1){
 				let fname2 = args[1];
 				db = new DBManager({localDbName: 'rr'});
 				return this.init(fname2);
 			}
 		}).then(() => {
-			console.log(`Database initialization complete.  Database location: ${env.dbPath}`);
-=======
 			console.log(`Database initialization complete.  Database location: ${env.initDbPath}`);
->>>>>>> 475afa07
 			process.exit(0);
 		}).catch((err) => {
 			if (err.status === 409){
